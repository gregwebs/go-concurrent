--- conflicted
+++ resolved
@@ -53,37 +53,20 @@
 //
 // Must be constructed with [NewGroupContext]
 type Group struct {
-<<<<<<< HEAD
-=======
-	errChan    slice[error]
->>>>>>> 029d9ad1
 	wg         sync.WaitGroup
 	cancel     func(error)
 	limiter    chan token
-	errChan    UnboundedChan[error]
 	firstError chan error
+	errChan    slice[error]
 	goRoutine  GoRoutine
 }
 
 func (g *Group) do(fn func() error) {
 	g.wg.Add(1)
-<<<<<<< HEAD
 	g.goRoutine.LaunchGoRoutine(func() {
-		go func() {
-			defer g.done()
-			err := g.goRoutine.WrapFn(func() error {
-				if err := fn(); err != nil {
-					g.error(err)
-				}
-				return nil
-			})
-			if err != nil {
-=======
-	g.goRoutine(func() {
 		defer g.done()
-		err := recovered(func() error {
+		err := g.goRoutine.WrapFn(func() error {
 			if err := fn(); err != nil {
->>>>>>> 029d9ad1
 				g.error(err)
 			}
 			return nil
@@ -167,14 +150,9 @@
 func NewGroupContext(ctx context.Context) (*Group, context.Context) {
 	ctx, cancel := context.WithCancelCause(ctx)
 	return &Group{
-<<<<<<< HEAD
-		cancel:  cancel,
-		errChan: NewUnboundedChan[error](),
-=======
 		cancel:    cancel,
 		errChan:   NewSlice[error](),
 		goRoutine: GoConcurrent(),
->>>>>>> 029d9ad1
 	}, ctx
 }
 
